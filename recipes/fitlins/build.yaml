--- conflicted
+++ resolved
@@ -25,17 +25,9 @@
   ----------------------------------
   ## fitlins/0.11.0 ##
 
-<<<<<<< HEAD
   FitLins is a tool for estimating linear models, defined by the BIDS Stats-Models specification proposal, to BIDS-formatted datasets.
 
   FitLins is developed against fMRIPrep-preprocessed datasets, but is intended to work with any dataset following the BIDS Derivatives draft specification.
-=======
-  FitLins is a tool for estimating linear models, defined by the BIDS
-    Stats-Models specification proposal, to BIDS-formatted datasets.
-
-    FitLins is developed against fMRIPrep-preprocessed datasets, but is intended
-    to work with any dataset following the BIDS Derivatives draft specification.
->>>>>>> e7bdb0e1
 
   Example:
   ```
@@ -55,21 +47,10 @@
 categories:
   - functional imaging
 structured_readme:
-<<<<<<< HEAD
   description: |-
     FitLins is a tool for estimating linear models, defined by the BIDS Stats-Models specification proposal, to BIDS-formatted datasets.
 
     FitLins is developed against fMRIPrep-preprocessed datasets, but is intended to work with any dataset following the BIDS Derivatives draft specification.
-  example: fitlins data/bids_root/ out/ participant -d data/derivatives/fmriprep/ -w work/
-  documentation: https://fitlins.readthedocs.io/en/latest/index.html
-=======
-  description: |2-
-      FitLins is a tool for estimating linear models, defined by the BIDS
-      Stats-Models specification proposal, to BIDS-formatted datasets.
-
-      FitLins is developed against fMRIPrep-preprocessed datasets, but is intended
-      to work with any dataset following the BIDS Derivatives draft specification.
   example: '  fitlins data/bids_root/ out/ participant -d data/derivatives/fmriprep/ -w work/'
   documentation: '  https://fitlins.readthedocs.io/en/latest/index.html'
->>>>>>> e7bdb0e1
   citation: https://zenodo.org/records/7217447