--- conflicted
+++ resolved
@@ -4,7 +4,7 @@
   pull_request:
     types: [opened, synchronize, reopened]
     paths:
-      - 'releases/*/**.json'
+      - "releases/*/**.json"
     branches:
       - master
       - main
@@ -31,17 +31,17 @@
         run: |
           # Get list of modified release JSON files
           MODIFIED_FILES=$(git diff --name-only origin/${{ github.base_ref }}...HEAD | grep 'releases/.*/.*\.json' || true)
-          
+
           if [ -z "$MODIFIED_FILES" ]; then
             echo "has-changes=false" >> $GITHUB_OUTPUT
             echo "modified-releases=[]" >> $GITHUB_OUTPUT
             exit 0
           fi
-          
+
           echo "has-changes=true" >> $GITHUB_OUTPUT
           echo "Modified release files:"
           echo "$MODIFIED_FILES"
-          
+
           # Extract container name and version from release file paths
           RELEASES_JSON="["
           FIRST=true
@@ -59,7 +59,7 @@
             RELEASES_JSON="$RELEASES_JSON{\"name\":\"$CONTAINER_NAME\",\"version\":\"$VERSION\",\"file\":\"$file\"}"
           done
           RELEASES_JSON="$RELEASES_JSON]"
-          
+
           echo "Generated releases JSON: $RELEASES_JSON"
           echo "modified-releases=$RELEASES_JSON" >> $GITHUB_OUTPUT
 
@@ -71,7 +71,7 @@
       fail-fast: false
       matrix:
         release: ${{ fromJson(needs.detect-changes.outputs.modified-releases) }}
-    
+
     steps:
       - name: Checkout repository
         uses: actions/checkout@v4
@@ -81,7 +81,7 @@
       - name: Set up Python
         uses: actions/setup-python@v5
         with:
-          python-version: '3.11'
+          python-version: "3.11"
 
       - name: Install dependencies
         run: |
@@ -90,21 +90,13 @@
 
       - name: Install container runtimes
         run: |
-<<<<<<< HEAD
-          # Verify Docker installation (pre-installed in GitHub Actions)
-          docker --version
-          
-          # Note: Apptainer installation can be added later if needed
-          # For now, we'll rely on Docker which is pre-installed and reliable
-=======
           # Install Apptainer for .simg file support
           wget -O apptainer.deb https://github.com/apptainer/apptainer/releases/download/v1.2.5/apptainer_1.2.5_amd64.deb
           sudo dpkg -i apptainer.deb || sudo apt-get install -f -y
-          
+
           # Verify installations
           docker --version
           apptainer --version
->>>>>>> 373c101b
 
       - name: Set up container cache
         uses: actions/cache@v4
@@ -124,15 +116,13 @@
           echo "Current directory: $(pwd)"
           echo "Release file exists: $([ -f '${{ matrix.release.file }}' ] && echo 'yes' || echo 'no')"
 
-<<<<<<< HEAD
-=======
       - name: Find test configuration
         id: find-tests
         run: |
           # Look for test configuration in recipe directory
           RECIPE_DIR="recipes/${{ matrix.release.name }}"
           TEST_CONFIG=""
-          
+
           if [ -f "$RECIPE_DIR/test.yaml" ]; then
             TEST_CONFIG="$RECIPE_DIR/test.yaml"
             echo "Found test.yaml"
@@ -143,19 +133,18 @@
             echo "No test configuration found in $RECIPE_DIR"
             ls -la "$RECIPE_DIR" || echo "Recipe directory not found"
           fi
-          
+
           echo "test-config=$TEST_CONFIG" >> $GITHUB_OUTPUT
 
->>>>>>> 373c101b
       - name: Run container tests
         id: test
         run: |
           cd builder
-          
+
           echo "Testing container: ${{ matrix.release.name }}:${{ matrix.release.version }}"
           echo "Release file: ${{ matrix.release.file }}"
           echo "Test config: ${{ steps.find-tests.outputs.test-config }}"
-          
+
           # Use the new release-aware container tester with test configuration
           if [ -n "${{ steps.find-tests.outputs.test-config }}" ]; then
             python container_tester.py \
@@ -176,7 +165,7 @@
         if: always()
         run: |
           cd builder
-          
+
           # Generate markdown report from test results
           python -c "
           import json, sys
@@ -226,13 +215,13 @@
           script: |
             const fs = require('fs');
             const path = require('path');
-            
+
             const releaseName = '${{ matrix.release.name }}';
             const releaseVersion = '${{ matrix.release.version }}';
             const reportFile = `builder/test-report-${releaseName}.md`;
-            
+
             let reportContent = `## Test Results for ${releaseName}:${releaseVersion}\n\n`;
-            
+
             try {
               if (fs.existsSync(reportFile)) {
                 reportContent = fs.readFileSync(reportFile, 'utf8');
@@ -242,21 +231,21 @@
             } catch (error) {
               reportContent += `❌ Error reading test report: ${error.message}`;
             }
-            
+
             // Find existing comment for this release
             const comments = await github.rest.issues.listComments({
               owner: context.repo.owner,
               repo: context.repo.repo,
               issue_number: context.issue.number,
             });
-            
+
             const botComment = comments.data.find(comment => 
               comment.user.type === 'Bot' && 
               comment.body.includes(`Test Results for ${releaseName}:${releaseVersion}`)
             );
-            
+
             const commentBody = `${reportContent}\n\n---\n*Automated test results for container: ${releaseName}:${releaseVersion}*`;
-            
+
             if (botComment) {
               await github.rest.issues.updateComment({
                 owner: context.repo.owner,
@@ -289,11 +278,11 @@
         id: summary
         run: |
           cd test-results
-          
+
           TOTAL_RECIPES=0
           PASSED_RECIPES=0
           FAILED_RECIPES=0
-          
+
           for file in test-results-*.json; do
             if [ -f "$file" ]; then
               TOTAL_RECIPES=$((TOTAL_RECIPES + 1))
@@ -307,11 +296,11 @@
               fi
             fi
           done
-          
+
           echo "total=$TOTAL_RECIPES" >> $GITHUB_OUTPUT
           echo "passed=$PASSED_RECIPES" >> $GITHUB_OUTPUT
           echo "failed=$FAILED_RECIPES" >> $GITHUB_OUTPUT
-          
+
           echo "Test Summary: $PASSED_RECIPES/$TOTAL_RECIPES recipes passed"
 
       - name: Set PR status
@@ -321,31 +310,31 @@
             const total = parseInt('${{ steps.summary.outputs.total }}');
             const passed = parseInt('${{ steps.summary.outputs.passed }}');
             const failed = parseInt('${{ steps.summary.outputs.failed }}');
-            
+
             let summary = `## 🧪 Container Test Summary\n\n`;
             summary += `**Results:** ${passed}/${total} recipes passed\n\n`;
-            
+
             if (failed > 0) {
               summary += `❌ ${failed} recipe(s) failed testing\n`;
               summary += `Please check the individual test results above for details.\n\n`;
             } else {
               summary += `✅ All modified containers passed testing!\n\n`;
             }
-            
+
             summary += `*This comment will be updated as tests complete.*`;
-            
+
             // Find existing summary comment
             const comments = await github.rest.issues.listComments({
               owner: context.repo.owner,
               repo: context.repo.repo,
               issue_number: context.issue.number,
             });
-            
+
             const summaryComment = comments.data.find(comment => 
               comment.user.type === 'Bot' && 
               comment.body.includes('Container Test Summary')
             );
-            
+
             if (summaryComment) {
               await github.rest.issues.updateComment({
                 owner: context.repo.owner,
@@ -361,7 +350,7 @@
                 body: summary
               });
             }
-            
+
             // Fail the workflow if any tests failed
             if (failed > 0) {
               core.setFailed(`${failed} out of ${total} container tests failed`);
